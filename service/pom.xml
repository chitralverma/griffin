<?xml version="1.0" encoding="UTF-8"?>
<!--
 Licensed to the Apache Software Foundation (ASF) under one
or more contributor license agreements.  See the NOTICE file
distributed with this work for additional information
regarding copyright ownership.  The ASF licenses this file
to you under the Apache License, Version 2.0 (the
"License"); you may not use this file except in compliance
with the License.  You may obtain a copy of the License at

  http://www.apache.org/licenses/LICENSE-2.0

Unless required by applicable law or agreed to in writing,
software distributed under the License is distributed on an
"AS IS" BASIS, WITHOUT WARRANTIES OR CONDITIONS OF ANY
KIND, either express or implied.  See the License for the
specific language governing permissions and limitations
under the License.
-->
<project xmlns="http://maven.apache.org/POM/4.0.0" xmlns:xsi="http://www.w3.org/2001/XMLSchema-instance"
         xsi:schemaLocation="http://maven.apache.org/POM/4.0.0 http://maven.apache.org/maven-v4_0_0.xsd">
    <modelVersion>4.0.0</modelVersion>

    <parent>
        <groupId>org.apache.griffin</groupId>
        <artifactId>griffin</artifactId>
        <version>0.2.0-incubating-SNAPSHOT</version>
    </parent>

    <artifactId>service</artifactId>
    <packaging>jar</packaging>

    <name>Apache Griffin :: Web Service</name>

    <properties>
        <java.version>1.8</java.version>
        <project.build.sourceEncoding>UTF-8</project.build.sourceEncoding>
        <hadoop.version>2.7.1</hadoop.version>
        <hive.version>1.2.1</hive.version>
        <scala.version>2.10</scala.version>
        <spring.boot.version>1.5.1.RELEASE</spring.boot.version>
        <confluent.version>3.2.0</confluent.version>
        <quartz.version>2.2.1</quartz.version>
        <start-class>org.apache.griffin.core.GriffinWebApplication</start-class>
        <powermock.version>1.6.6</powermock.version>
        <mockito.version>1.10.19</mockito.version>
        <spring-boot-maven-plugin.version>1.5.1.RELEASE</spring-boot-maven-plugin.version>
        <derby.version>10.14.1.0</derby.version>
        <eclipselink.version>2.6.0</eclipselink.version>
    </properties>

    <repositories>
        <repository>
            <id>confluent</id>
            <url>http://packages.confluent.io/maven/</url>
        </repository>
    </repositories>


    <dependencyManagement>
        <dependencies>
            <dependency>
                <groupId>org.springframework.boot</groupId>
                <artifactId>spring-boot-dependencies</artifactId>
                <version>${spring.boot.version}</version>
                <type>pom</type>
                <scope>import</scope>
            </dependency>
        </dependencies>
    </dependencyManagement>

    <dependencies>
        <dependency>
            <groupId>org.springframework.boot</groupId>
            <artifactId>spring-boot-starter-web</artifactId>
        </dependency>
        <dependency>
            <groupId>org.springframework.boot</groupId>
            <artifactId>spring-boot-starter-data-jpa</artifactId>
<<<<<<< HEAD
            <scope>provided</scope>
=======
            <exclusions>
                <exclusion>
                    <groupId>org.hibernate</groupId>
                    <artifactId>*</artifactId>
                </exclusion>
                <exclusion>
                    <groupId>org.aspectj</groupId>
                    <artifactId>aspectjrt</artifactId>
                </exclusion>
            </exclusions>
        </dependency>
        <dependency>
            <groupId>org.springframework</groupId>
            <artifactId>spring-aspects</artifactId>
        </dependency>
        <!--eclipse link-->
        <!--<dependency>-->
        <!--<groupId>javax.persistence</groupId>-->
        <!--<artifactId>javax.persistence-api</artifactId>-->
        <!--<version>2.2</version>-->
        <!--</dependency>-->
        <dependency>
            <groupId>org.eclipse.persistence</groupId>
            <artifactId>org.eclipse.persistence.jpa</artifactId>
            <version>${eclipselink.version}</version>
>>>>>>> f11c07ab
        </dependency>

        <dependency>
            <groupId>org.springframework.retry</groupId>
            <artifactId>spring-retry</artifactId>
        </dependency>

        <!--prod db-->
        <!--<dependency>-->
        <!--<groupId>mysql</groupId>-->
        <!--<artifactId>mysql-connector-java</artifactId>-->
        <!--</dependency>-->
        <dependency>
            <groupId>org.postgresql</groupId>
            <artifactId>postgresql</artifactId>
        </dependency>

        <dependency>
            <groupId>com.fasterxml.jackson.core</groupId>
            <artifactId>jackson-databind</artifactId>
            <version>2.6.3</version>
        </dependency>
        <!-- to access metastore from hive-->
        <dependency>
            <groupId>org.apache.hadoop</groupId>
            <artifactId>hadoop-client</artifactId>
            <version>${hadoop.version}</version>
            <!--<scope>provided</scope>-->
            <exclusions>
                <exclusion>
                    <artifactId>servlet-api</artifactId>
                    <groupId>javax.servlet</groupId>
                </exclusion>
            </exclusions>
        </dependency>
        <dependency>
            <groupId>org.apache.hive</groupId>
            <artifactId>hive-metastore</artifactId>
            <version>${hive.version}</version>
        </dependency>

        <!-- to access confluent schema registry -->
        <dependency>
            <groupId>io.confluent</groupId>
            <artifactId>kafka-schema-registry-client</artifactId>
            <version>${confluent.version}</version>
        </dependency>

        <!--schedule-->
        <dependency>
            <groupId>org.springframework</groupId>
            <artifactId>spring-context-support</artifactId>
        </dependency>
        <dependency>
            <groupId>org.quartz-scheduler</groupId>
            <artifactId>quartz</artifactId>
            <version>2.2.2</version>
        </dependency>
        <dependency>
            <groupId>org.quartz-scheduler</groupId>
            <artifactId>quartz-jobs</artifactId>
            <version>2.2.2</version>
        </dependency>

        <!--livy-core-->
        <dependency>
            <groupId>com.cloudera.livy</groupId>
            <artifactId>livy-core_2.10</artifactId>
            <version>0.3.0</version>
        </dependency>

        <!-- test -->
        <dependency>
            <groupId>org.springframework.boot</groupId>
            <artifactId>spring-boot-starter-test</artifactId>
            <scope>test</scope>
        </dependency>

        <dependency>
            <groupId>junit</groupId>
            <artifactId>junit</artifactId>
            <scope>test</scope>
        </dependency>

        <dependency>
            <groupId>org.powermock</groupId>
            <artifactId>powermock-api-mockito</artifactId>
            <version>${powermock.version}</version>
            <scope>test</scope>
        </dependency>
        <dependency>
            <groupId>org.powermock</groupId>
            <artifactId>powermock-module-junit4</artifactId>
            <version>${powermock.version}</version>
            <scope>test</scope>
        </dependency>

        <dependency>
            <groupId>com.h2database</groupId>
            <artifactId>h2</artifactId>
        </dependency>
        <dependency>
            <groupId>org.elasticsearch.client</groupId>
            <artifactId>elasticsearch-rest-client</artifactId>
            <version>6.0.1</version>
        </dependency>
    </dependencies>
    <profiles>
    </profiles>
    <build>
        <plugins>
            <plugin>
                <groupId>com.ethlo.persistence.tools</groupId>
                <artifactId>eclipselink-maven-plugin</artifactId>
                <version>2.7.0</version>
                <executions>
                    <execution>
                        <phase>process-classes</phase>
                        <goals>
                            <goal>weave</goal>
                        </goals>
                    </execution>
                </executions>
                <dependencies>
                    <dependency>
                        <groupId>org.eclipse.persistence</groupId>
                        <artifactId>org.eclipse.persistence.jpa</artifactId>
                        <version>${eclipselink.version}</version>
                    </dependency>
                </dependencies>
            </plugin>
            <plugin>
                <groupId>org.springframework.boot</groupId>
                <artifactId>spring-boot-maven-plugin</artifactId>
                <version>${spring-boot-maven-plugin.version}</version>
                <executions>
                    <execution>
                        <goals>
                            <goal>repackage</goal>
                        </goals>
                    </execution>
                </executions>
                <configuration>
                    <fork>true</fork>
                    <layout>ZIP</layout>
                    <mainClass>org.apache.griffin.core.GriffinWebApplication</mainClass>
                </configuration>
            </plugin>
            <plugin>
                <groupId>org.apache.maven.plugins</groupId>
                <artifactId>maven-compiler-plugin</artifactId>
                <version>3.6.1</version>
                <configuration>
                    <source>1.8</source>
                    <target>1.8</target>
                </configuration>

            </plugin>
        </plugins>
    </build>
</project><|MERGE_RESOLUTION|>--- conflicted
+++ resolved
@@ -77,9 +77,6 @@
         <dependency>
             <groupId>org.springframework.boot</groupId>
             <artifactId>spring-boot-starter-data-jpa</artifactId>
-<<<<<<< HEAD
-            <scope>provided</scope>
-=======
             <exclusions>
                 <exclusion>
                     <groupId>org.hibernate</groupId>
@@ -105,7 +102,6 @@
             <groupId>org.eclipse.persistence</groupId>
             <artifactId>org.eclipse.persistence.jpa</artifactId>
             <version>${eclipselink.version}</version>
->>>>>>> f11c07ab
         </dependency>
 
         <dependency>
