--- conflicted
+++ resolved
@@ -222,11 +222,7 @@
         return currentBlockStartTimestamp;
     }
 
-<<<<<<< HEAD
-    private String escapeCharactor(String str, String regex) {
-=======
     private String escapeCharacter(String str, String regex) {
->>>>>>> d8b371de
         String escapeCh = "\\" + regex;
         return str.replaceAll(regex, escapeCh);
     }
@@ -238,19 +234,10 @@
         List<String> args = new ArrayList<>();
         args.add(sparkJobProps.getProperty("sparkJob.args_1"));
         measure.setTriggerTimeStamp(System.currentTimeMillis());
-<<<<<<< HEAD
-        measureJson = JsonUtil.toJsonWithFormat(measure);
-
-        // to fix livy bug: ` will be ignored by livy
-        String finalMeasureJson = escapeCharactor(measureJson, "\\`");
-        args.add(finalMeasureJson);
-
-=======
         String measureJson = JsonUtil.toJsonWithFormat(measure);
         // to fix livy bug: ` will be ignored by livy
         String finalMeasureJson = escapeCharacter(measureJson, "\\`");
         args.add(finalMeasureJson);
->>>>>>> d8b371de
         args.add(sparkJobProps.getProperty("sparkJob.args_3"));
         sparkJobDO.setArgs(args);
 
