<?xml version="1.0" encoding="UTF-8"?>
<!--
  Licensed to the Apache Software Foundation (ASF) under one
or more contributor license agreements.  See the NOTICE file
distributed with this work for additional information
regarding copyright ownership.  The ASF licenses this file
to you under the Apache License, Version 2.0 (the
"License"); you may not use this file except in compliance
with the License.  You may obtain a copy of the License at

  http://www.apache.org/licenses/LICENSE-2.0

Unless required by applicable law or agreed to in writing,
software distributed under the License is distributed on an
"AS IS" BASIS, WITHOUT WARRANTIES OR CONDITIONS OF ANY
KIND, either express or implied.  See the License for the
specific language governing permissions and limitations
under the License.
-->
<project xmlns="http://maven.apache.org/POM/4.0.0" xmlns:xsi="http://www.w3.org/2001/XMLSchema-instance"
         xsi:schemaLocation="http://maven.apache.org/POM/4.0.0 http://maven.apache.org/xsd/maven-4.0.0.xsd">
    <modelVersion>4.0.0</modelVersion>

    <parent>
        <groupId>org.apache.griffin</groupId>
        <artifactId>griffin</artifactId>
        <version>0.7.0-SNAPSHOT</version>
    </parent>

    <artifactId>measure</artifactId>
    <packaging>jar</packaging>

    <name>Apache Griffin :: Measure</name>
    <url>http://griffin.apache.org</url>

    <properties>

        <!-- Spark -->
        <spark.major.version>2.4</spark.major.version>
        <spark.version>${spark.major.version}.4</spark.version>
        <spark.scope>${provided.scope}</spark.scope>
        <spark-streaming-kafka.version>${spark.version}</spark-streaming-kafka.version>

        <!-- Code Standardization -->
        <scalastyle.version>1.0.0</scalastyle.version>
        <scalafmt.version>1.0.3</scalafmt.version>

        <!-- Data Connectors -->
        <mysql.java.version>5.1.47</mysql.java.version>
        <mariadb.version>2.7.0</mariadb.version>
        <cassandra.connector.version>2.5.1</cassandra.connector.version>
        <elasticsearch.version>6.4.1</elasticsearch.version>
        <scalaj.version>2.3.0</scalaj.version>
        <mongo.version>2.1.0</mongo.version>
        <curator.version>2.10.0</curator.version>

        <!-- Testing -->
        <scoverage.plugin.version>1.4.0</scoverage.plugin.version>
        <mockito.version>3.2.2.0</mockito.version>
        <scalatest.version>3.2.3</scalatest.version>
    </properties>

    <dependencies>

        <dependency>
            <groupId>org.scala-lang</groupId>
            <artifactId>scala-library</artifactId>
            <version>${scala.version}</version>
        </dependency>

        <!-- Spark Dependencies -->
        <dependency>
            <groupId>org.apache.spark</groupId>
            <artifactId>spark-core_${scala.binary.version}</artifactId>
            <version>${spark.version}</version>
            <scope>${spark.scope}</scope>
        </dependency>

        <dependency>
            <groupId>org.apache.spark</groupId>
            <artifactId>spark-sql_${scala.binary.version}</artifactId>
<<<<<<< HEAD
=======
            <version>${spark.version}</version>
            <scope>${spark.scope}</scope>
        </dependency>

        <dependency>
            <groupId>org.apache.spark</groupId>
            <artifactId>spark-streaming_${scala.binary.version}</artifactId>
>>>>>>> 076c8d08
            <version>${spark.version}</version>
            <scope>${spark.scope}</scope>
        </dependency>

        <!-- Data Connectors -->

        <!-- Spark Hive-->
        <dependency>
            <groupId>org.apache.spark</groupId>
            <artifactId>spark-hive_${scala.binary.version}</artifactId>
            <version>${spark.version}</version>
            <scope>${spark.scope}</scope>
        </dependency>

        <!-- Spark Kafka-->
        <!-- TODO
        Spark Streaming Kafka 08 is not cross compiled with scala 2.12.
        Thus, this dependency has been temporary un-banned in the enforcer plugin.
        This will be removed with structured streaming implementation
        -->
        <dependency>
            <groupId>org.apache.spark</groupId>
            <artifactId>spark-streaming-kafka-0-8_${scala211.binary.version}</artifactId>
            <version>${spark-streaming-kafka.version}</version>
            <exclusions>
                <exclusion>
                    <groupId>org.scala-lang.modules</groupId>
                    <artifactId>scala-xml_2.11</artifactId>
                </exclusion>
                <exclusion>
                    <groupId>org.scala-lang.modules</groupId>
                    <artifactId>scala-parser-combinators_2.11</artifactId>
                </exclusion>
                <exclusion>
                    <groupId>org.apache.spark</groupId>
                    <artifactId>spark-tags_2.11</artifactId>
                </exclusion>
            </exclusions>
        </dependency>

        <!-- MongoDB-->
        <dependency>
            <groupId>org.mongodb.scala</groupId>
            <artifactId>mongo-scala-driver_${scala.binary.version}</artifactId>
            <version>${mongo.version}</version>
        </dependency>

        <!-- MySql -->
        <dependency>
            <groupId>mysql</groupId>
            <artifactId>mysql-connector-java</artifactId>
            <version>${mysql.java.version}</version>
        </dependency>

        <!-- MariaDB -->
        <dependency>
            <groupId>org.mariadb.jdbc</groupId>
            <artifactId>mariadb-java-client</artifactId>
            <version>${mariadb.version}</version>
        </dependency>

        <!-- Spark Cassandra-->
        <dependency>
            <groupId>com.datastax.spark</groupId>
            <artifactId>spark-cassandra-connector_${scala.binary.version}</artifactId>
            <version>${cassandra.connector.version}</version>
        </dependency>

        <!-- Spark Elasticsearch-->
        <!-- TODO
        Elasticsearch Spark has recently added support for scala 2.12 but it is not published in the Maven Central yet.
        Thus, this dependency has been temporary un-banned in the enforcer plugin.
        See https://github.com/elastic/elasticsearch-hadoop/pull/1589#issuecomment-776920189
        -->
        <dependency>
            <groupId>org.elasticsearch</groupId>
            <artifactId>elasticsearch-spark-20_${scala211.binary.version}</artifactId>
            <version>${elasticsearch.version}</version>
        </dependency>

        <!-- Miscellaneous-->
        <dependency>
            <groupId>org.apache.curator</groupId>
            <artifactId>curator-recipes</artifactId>
            <version>${curator.version}</version>
        </dependency>

        <dependency>
            <groupId>org.scalaj</groupId>
            <artifactId>scalaj-http_${scala.binary.version}</artifactId>
            <version>${scalaj.version}</version>
        </dependency>

        <dependency>
            <groupId>org.apache.httpcomponents</groupId>
            <artifactId>httpclient</artifactId>
            <version>4.5.9</version>
        </dependency>

        <!-- Test -->
        <dependency>
            <groupId>junit</groupId>
            <artifactId>junit</artifactId>
            <scope>test</scope>
        </dependency>

        <dependency>
            <groupId>org.scalatest</groupId>
            <artifactId>scalatest_${scala.binary.version}</artifactId>
            <version>${scalatest.version}</version>
            <scope>test</scope>
        </dependency>

        <dependency>
            <groupId>org.scalatestplus</groupId>
            <artifactId>mockito-3-4_${scala.binary.version}</artifactId>
            <version>${mockito.version}</version>
            <scope>test</scope>
        </dependency>

        <dependency>
            <groupId>com.h2database</groupId>
            <artifactId>h2</artifactId>
            <version>1.4.200</version>
            <scope>test</scope>
        </dependency>

        <dependency>
            <groupId>org.testcontainers</groupId>
            <artifactId>elasticsearch</artifactId>
            <version>1.14.3</version>
            <scope>test</scope>
        </dependency>

    </dependencies>

    <build>
        <sourceDirectory>src/main/scala</sourceDirectory>
        <testSourceDirectory>src/test/scala</testSourceDirectory>
        <plugins>

            <plugin>
                <groupId>net.alchim31.maven</groupId>
                <artifactId>scala-maven-plugin</artifactId>
                <version>4.3.0</version>
                <executions>
                    <execution>
                        <goals>
                            <goal>compile</goal>
                            <goal>testCompile</goal>
                        </goals>
                    </execution>
                </executions>
                <configuration>
                    <scalaVersion>${scala.version}</scalaVersion>
                    <checkMultipleScalaVersions>true</checkMultipleScalaVersions>
                    <failOnMultipleScalaVersions>true</failOnMultipleScalaVersions>
                    <recompileMode>incremental</recompileMode>
                    <args>
                        <arg>-unchecked</arg>
                        <arg>-deprecation</arg>
                        <arg>-feature</arg>
                        <arg>-explaintypes</arg>
                    </args>
                    <jvmArgs>
                        <jvmArg>-Xms64m</jvmArg>
                        <jvmArg>-Xmx1024m</jvmArg>
                    </jvmArgs>
                    <javacArgs>
                        <javacArg>-source</javacArg>
                        <javacArg>-target</javacArg>
                        <javacArg>${java.version}</javacArg>
                        <javacArg>-Xlint:all,-serial,-path,-try</javacArg>
                    </javacArgs>
                </configuration>
            </plugin>

            <plugin>
                <groupId>org.scalatest</groupId>
                <artifactId>scalatest-maven-plugin</artifactId>
                <version>2.0.2</version>
                <configuration>
                    <testFailureIgnore>false</testFailureIgnore>
                    <reportsDirectory>${project.build.directory}/surefire-reports</reportsDirectory>
                    <junitxml>.</junitxml>
                    <filereports>TestSuiteReport.txt</filereports>
                    <stderr/>
                    <systemProperties>
                        <java.io.tmpdir>${project.build.directory}/tmp</java.io.tmpdir>
                    </systemProperties>
                </configuration>
                <executions>
                    <execution>
                        <id>test</id>
                        <goals>
                            <goal>test</goal>
                        </goals>
                    </execution>
                </executions>
            </plugin>

            <plugin>
                <groupId>org.apache.maven.plugins</groupId>
                <artifactId>maven-shade-plugin</artifactId>
                <version>3.2.4</version>
                <executions>
                    <execution>
                        <phase>package</phase>
                        <goals>
                            <goal>shade</goal>
                        </goals>
                    </execution>
                </executions>
                <configuration>
                    <createDependencyReducedPom>false</createDependencyReducedPom>
                    <minimizeJar>true</minimizeJar>
                    <relocations>
                        <relocation>
                            <pattern>org.apache.http</pattern>
                            <shadedPattern>griffin.org.apache.http</shadedPattern>
                        </relocation>
                    </relocations>
                </configuration>
            </plugin>

            <plugin>
                <groupId>org.antipathy</groupId>
                <artifactId>mvn-scalafmt_${scala.binary.version}</artifactId>
                <version>${scalafmt.version}</version>
                <configuration>
                    <configLocation>${project.parent.basedir}/.scalafmt.conf</configLocation>
                    <skipTestSources>false</skipTestSources>
                    <skipSources>false</skipSources>
                    <respectVersion>false</respectVersion>
                    <validateOnly>false</validateOnly>
                </configuration>
                <executions>
                    <execution>
                        <phase>compile</phase>
                        <goals>
                            <goal>format</goal>
                        </goals>
                    </execution>
                </executions>
            </plugin>

            <plugin>
                <groupId>org.scalastyle</groupId>
                <artifactId>scalastyle-maven-plugin</artifactId>
                <version>${scalastyle.version}</version>
                <configuration>
                    <verbose>false</verbose>
                    <failOnViolation>true</failOnViolation>
                    <includeTestSourceDirectory>false</includeTestSourceDirectory>
                    <failOnWarning>false</failOnWarning>
                    <sourceDirectory>${project.build.sourceDirectory}</sourceDirectory>
                    <testSourceDirectory>${project.build.testSourceDirectory}</testSourceDirectory>
                    <configLocation>${project.parent.basedir}/scalastyle-config.xml</configLocation>
                    <outputFile>${basedir}/target/scalastyle-output.xml</outputFile>
                    <inputEncoding>${project.build.sourceEncoding}</inputEncoding>
                    <outputEncoding>${project.reporting.outputEncoding}</outputEncoding>
                </configuration>
                <executions>
                    <execution>
                        <phase>compile</phase>
                        <goals>
                            <goal>check</goal>
                        </goals>
                    </execution>
                </executions>
            </plugin>

            <plugin>
                <groupId>org.jacoco</groupId>
                <artifactId>jacoco-maven-plugin</artifactId>
                <version>0.8.2</version>
                <executions>
                    <execution>
                        <id>default-prepare-agent</id>
                        <goals>
                            <goal>prepare-agent</goal>
                        </goals>
                    </execution>
                    <execution>
                        <id>report</id>
                        <phase>test</phase>
                        <goals>
                            <goal>report</goal>
                        </goals>
                    </execution>
                </executions>
            </plugin>

            <plugin>
                <groupId>org.scoverage</groupId>
                <artifactId>scoverage-maven-plugin</artifactId>
                <version>${scoverage.plugin.version}</version>
                <configuration>
                    <scalaVersion>${scala.version}</scalaVersion>
                    <aggregate>true</aggregate>
                    <highlighting>true</highlighting>
                </configuration>
            </plugin>

            <plugin>
                <groupId>org.apache.maven.plugins</groupId>
                <artifactId>maven-jar-plugin</artifactId>
                <version>3.2.0</version>
                <executions>
                    <execution>
                        <phase>package</phase>
                        <goals>
                            <goal>jar</goal>
                        </goals>
                        <configuration>
                            <finalName>${project.artifactId}-${project.version}</finalName>
                            <classifier>spark-${spark.major.version}_scala-${scala.binary.version}</classifier>
                        </configuration>
                    </execution>
                </executions>
            </plugin>

            <plugin>
                <groupId>org.apache.maven.plugins</groupId>
                <artifactId>maven-assembly-plugin</artifactId>
                <version>3.3.0</version>
                <configuration>
                    <tarLongFileMode>posix</tarLongFileMode>
                    <finalName>
                        ${project.artifactId}-${project.version}-spark-${spark.major.version}_scala-${scala.binary.version}
                    </finalName>
                    <archive>
                        <manifest>
                            <mainClass>org.apache.griffin.measure.Application</mainClass>
                        </manifest>
                    </archive>
                    <descriptorRefs>
                        <descriptorRef>jar-with-dependencies</descriptorRef>
                    </descriptorRefs>
                </configuration>
                <executions>
                    <execution>
                        <id>make-assembly</id>
                        <phase>package</phase>
                        <goals>
                            <goal>single</goal>
                        </goals>
                    </execution>
                </executions>
            </plugin>

            <plugin>
                <groupId>org.apache.maven.plugins</groupId>
                <artifactId>maven-enforcer-plugin</artifactId>
                <version>3.0.0-M2</version>
                <executions>
                    <execution>
                        <id>enforce-versions</id>
                        <goals>
                            <goal>enforce</goal>
                        </goals>
                        <configuration>
                            <rules>
                                <requireJavaVersion>
                                    <version>${java.version}</version>
                                </requireJavaVersion>
                                <bannedDependencies>
                                    <excludes>
                                        <exclude>*:*_2.10</exclude>
                                        <exclude>*:*_2.12</exclude>
                                        <exclude>*:*_2.13</exclude>
                                    </excludes>
                                    <searchTransitive>true</searchTransitive>
                                </bannedDependencies>
                            </rules>
                        </configuration>
                    </execution>
                    <execution>
                        <id>enforce-no-duplicate-dependencies</id>
                        <goals>
                            <goal>enforce</goal>
                        </goals>
                        <configuration>
                            <rules>
                                <banDuplicatePomDependencyVersions/>
                            </rules>
                        </configuration>
                    </execution>
                </executions>
            </plugin>
        </plugins>
    </build>

    <profiles>
        <!-- Scala 2.12 -->
        <profile>
            <id>scala-2.12</id>
            <activation>
                <property>
                    <name>scala-2.12</name>
                </property>
            </activation>

            <properties>
                <scala.binary.version>2.12</scala.binary.version>
                <scala.version>${scala.binary.version}.12</scala.version>
            </properties>

            <build>
                <plugins>
                    <plugin>
                        <groupId>org.apache.maven.plugins</groupId>
                        <artifactId>maven-enforcer-plugin</artifactId>
                        <executions>
                            <execution>
                                <id>enforce-versions</id>
                                <goals>
                                    <goal>enforce</goal>
                                </goals>
                                <configuration>
                                    <rules>
                                        <requireJavaVersion>
                                            <version>${java.version}</version>
                                        </requireJavaVersion>
                                        <bannedDependencies>
                                            <!-- TODO Temporary Fix: These will be removed in a future iteration. -->
                                            <includes>
                                                <include>org.elasticsearch:elasticsearch-spark-20_2.11:*</include>
                                                <include>org.apache.spark:spark-streaming-kafka-0-8_2.11:*</include>
                                                <include>org.apache.kafka:kafka_2.11:*</include>
                                            </includes>
                                            <excludes>
                                                <exclude>*:*_2.10</exclude>
                                                <exclude>*:*_2.11</exclude>
                                                <exclude>*:*_2.13</exclude>
                                            </excludes>
                                            <searchTransitive>true</searchTransitive>
                                        </bannedDependencies>
                                    </rules>
                                </configuration>
                            </execution>
                            <execution>
                                <id>enforce-no-duplicate-dependencies</id>
                                <goals>
                                    <goal>enforce</goal>
                                </goals>
                                <configuration>
                                    <rules>
                                        <banDuplicatePomDependencyVersions/>
                                    </rules>
                                </configuration>
                            </execution>
                        </executions>
                    </plugin>
                </plugins>
            </build>
        </profile>

        <!-- Spark 2.3.x -->
        <profile>
            <id>spark-2.3</id>
            <activation>
                <property>
                    <name>spark-2.3</name>
                </property>
            </activation>

            <properties>
                <spark.major.version>2.3</spark.major.version>
                <spark.version>${spark.major.version}.4</spark.version>
            </properties>

            <dependencies>
                <!-- Old Spark Avro-->
                <dependency>
                    <groupId>com.databricks</groupId>
                    <artifactId>spark-avro_${scala211.binary.version}</artifactId>
                    <version>4.0.0</version>
                </dependency>
            </dependencies>
        </profile>

        <!-- Spark 3.0.x -->
        <profile>
            <id>spark-3.0</id>
            <activation>
                <property>
                    <name>spark-3.0</name>
                </property>
            </activation>

            <properties>
                <spark.major.version>3.0</spark.major.version>
                <spark.version>${spark.major.version}.2</spark.version>
                <spark-streaming-kafka.version>2.4.7</spark-streaming-kafka.version>
            </properties>
        </profile>

        <!-- Spark 2.4+ Avro -->
        <profile>
            <id>spark-avro-2.4</id>
            <activation>
                <property>
                    <name>!spark-2.3</name>
                </property>
            </activation>

            <dependencies>
                <!-- New Spark Avro-->
                <dependency>
                    <groupId>org.apache.spark</groupId>
                    <artifactId>spark-avro_${scala.binary.version}</artifactId>
                    <version>${spark.version}</version>
                </dependency>
            </dependencies>
        </profile>

    </profiles>
</project><|MERGE_RESOLUTION|>--- conflicted
+++ resolved
@@ -79,8 +79,6 @@
         <dependency>
             <groupId>org.apache.spark</groupId>
             <artifactId>spark-sql_${scala.binary.version}</artifactId>
-<<<<<<< HEAD
-=======
             <version>${spark.version}</version>
             <scope>${spark.scope}</scope>
         </dependency>
@@ -88,7 +86,6 @@
         <dependency>
             <groupId>org.apache.spark</groupId>
             <artifactId>spark-streaming_${scala.binary.version}</artifactId>
->>>>>>> 076c8d08
             <version>${spark.version}</version>
             <scope>${spark.scope}</scope>
         </dependency>
