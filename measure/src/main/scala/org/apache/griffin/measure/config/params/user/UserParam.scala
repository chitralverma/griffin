/*
Licensed to the Apache Software Foundation (ASF) under one
or more contributor license agreements.  See the NOTICE file
distributed with this work for additional information
regarding copyright ownership.  The ASF licenses this file
to you under the Apache License, Version 2.0 (the
"License"); you may not use this file except in compliance
with the License.  You may obtain a copy of the License at

  http://www.apache.org/licenses/LICENSE-2.0

Unless required by applicable law or agreed to in writing,
software distributed under the License is distributed on an
"AS IS" BASIS, WITHOUT WARRANTIES OR CONDITIONS OF ANY
KIND, either express or implied.  See the License for the
specific language governing permissions and limitations
under the License.
*/
package org.apache.griffin.measure.config.params.user

import com.fasterxml.jackson.annotation.{JsonInclude, JsonProperty}
import com.fasterxml.jackson.annotation.JsonInclude.Include
import org.apache.griffin.measure.config.params.Param

@JsonInclude(Include.NON_NULL)
case class UserParam( @JsonProperty("name") name: String,
                      @JsonProperty("timestamp") timestamp: Long,
                      @JsonProperty("process.type") procType: String,
<<<<<<< HEAD
                      @JsonProperty("data.sources") dataSourceParams: List[DataSourceParam],
                      @JsonProperty("evaluateRule") evaluateRuleParam: EvaluateRuleParam
=======
                      @JsonProperty("data.sources") dataSources: List[DataSourceParam],
                      @JsonProperty("evaluate.rule") evaluateRuleParam: EvaluateRuleParam
>>>>>>> c6a5650f
                    ) extends Param {

  private val validDs = {
    val (validDsParams, _) = dataSourceParams.foldLeft((Nil: Seq[DataSourceParam], Set[String]())) { (ret, dsParam) =>
      val (seq, names) = ret
      if (dsParam.hasName && !names.contains(dsParam.name)) {
        (seq :+ dsParam, names + dsParam.name)
      } else ret
    }
    validDsParams
  }
  private val baselineDsOpt = {
    val baselines = validDs.filter(_.isBaseLine)
    if (baselines.size > 0) baselines.headOption
    else validDs.headOption
  }

  val baselineDsName = baselineDsOpt match {
    case Some(ds) => ds.name
    case _ => ""
  }
  val dataSources = {
    validDs.map { ds =>
      if (ds.name != baselineDsName && ds.isBaseLine) {
        ds.falseBaselineClone
      } else ds
    }
  }

  override def validate(): Boolean = {
    dataSources.size > 0
  }

}<|MERGE_RESOLUTION|>--- conflicted
+++ resolved
@@ -26,13 +26,8 @@
 case class UserParam( @JsonProperty("name") name: String,
                       @JsonProperty("timestamp") timestamp: Long,
                       @JsonProperty("process.type") procType: String,
-<<<<<<< HEAD
                       @JsonProperty("data.sources") dataSourceParams: List[DataSourceParam],
-                      @JsonProperty("evaluateRule") evaluateRuleParam: EvaluateRuleParam
-=======
-                      @JsonProperty("data.sources") dataSources: List[DataSourceParam],
                       @JsonProperty("evaluate.rule") evaluateRuleParam: EvaluateRuleParam
->>>>>>> c6a5650f
                     ) extends Param {
 
   private val validDs = {
